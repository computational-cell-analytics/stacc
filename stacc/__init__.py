from .__version__ import __version__
from .prediction import run_counting
<<<<<<< HEAD
from .util import load_config
=======
>>>>>>> c6c9d19e
from .util import get_device<|MERGE_RESOLUTION|>--- conflicted
+++ resolved
@@ -1,7 +1,3 @@
 from .__version__ import __version__
 from .prediction import run_counting
-<<<<<<< HEAD
-from .util import load_config
-=======
->>>>>>> c6c9d19e
 from .util import get_device